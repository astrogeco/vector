use crate::{
    config::{log_schema, DataType, GlobalOptions, Resource, SourceConfig, SourceDescription},
    event::{Event, LogEvent, LookupBuf, Value},
    internal_events::{
        SplunkHECEventReceived, SplunkHECRequestBodyInvalid, SplunkHECRequestError,
        SplunkHECRequestReceived,
    },
    shutdown::ShutdownSignal,
    tls::{MaybeTlsSettings, TlsConfig},
    Pipeline,
};
use bytes::{buf::BufExt, Bytes};
use chrono::{DateTime, TimeZone, Utc};
use flate2::read::GzDecoder;
use futures::{FutureExt, SinkExt, StreamExt, TryFutureExt};
use futures01::{Async, Stream};
use http::StatusCode;
use serde::{de, Deserialize, Serialize};
use serde_json::{de::IoRead, json, Deserializer, Value as JsonValue};
use snafu::Snafu;
use std::{
    future,
    io::Read,
    net::{Ipv4Addr, SocketAddr},
};

use warp::{filters::BoxedFilter, path, reject::Rejection, reply::Response, Filter, Reply};

// Event fields unique to splunk_hec source
lazy_static::lazy_static! {
    pub static ref SPLUNK_CHANNEL_LOOKUP: LookupBuf = LookupBuf::from("splunk_channel");
    pub static ref SPLUNK_INDEX_LOOKUP: LookupBuf = LookupBuf::from("splunk_index");
    pub static ref SPLUNK_SOURCE_LOOKUP: LookupBuf = LookupBuf::from("splunk_source");
    pub static ref SPLUNK_SOURCETYPE_LOOKUP: LookupBuf = LookupBuf::from("splunk_sourcetype");
    pub static ref HOST_LOOKUP: String = String::from("HOST");
    pub static ref CHANNEL_LOOKUP: String = String::from("channel");
    pub static ref INDEX_LOOKUP: String = String::from("index");
    pub static ref SOURCE_LOOKUP: String = String::from("source");
    pub static ref SOURCETYPE_LOOKUP: String = String::from("sourcetype");
    pub static ref LINE_LOOKUP: LookupBuf = LookupBuf::from("line");
}

/// Accepts HTTP requests.
#[derive(Deserialize, Serialize, Debug, Clone)]
#[serde(deny_unknown_fields, default)]
pub struct SplunkConfig {
    /// Local address on which to listen
    #[serde(default = "default_socket_address")]
    address: SocketAddr,
    /// Splunk HEC token
    token: Option<String>,
    tls: Option<TlsConfig>,
}

inventory::submit! {
    SourceDescription::new::<SplunkConfig>("splunk_hec")
}

impl_generate_config_from_default!(SplunkConfig);

impl SplunkConfig {
    #[cfg(test)]
    pub fn on(address: SocketAddr) -> Self {
        SplunkConfig {
            address,
            ..Self::default()
        }
    }
}

impl Default for SplunkConfig {
    fn default() -> Self {
        SplunkConfig {
            address: default_socket_address(),
            token: None,
            tls: None,
        }
    }
}

fn default_socket_address() -> SocketAddr {
    SocketAddr::new(Ipv4Addr::new(0, 0, 0, 0).into(), 8088)
}

#[async_trait::async_trait]
#[typetag::serde(name = "splunk_hec")]
impl SourceConfig for SplunkConfig {
    async fn build(
        &self,
        _: &str,
        _: &GlobalOptions,
        shutdown: ShutdownSignal,
        out: Pipeline,
    ) -> crate::Result<super::Source> {
        let source = SplunkSource::new(self);

        let event_service = source.event_service(out.clone());
        let raw_service = source.raw_service(out.clone());
        let health_service = source.health_service();
        let options = SplunkSource::options();

        let services = path!("services" / "collector" / ..)
            .and(
                warp::path::full()
                    .map(|path: warp::filters::path::FullPath| {
                        emit!(SplunkHECRequestReceived {
                            path: path.as_str()
                        });
                    })
                    .untuple_one(),
            )
            .and(
                event_service
                    .or(raw_service)
                    .unify()
                    .or(health_service)
                    .unify()
                    .or(options)
                    .unify(),
            )
            .or_else(finish_err);

        let tls = MaybeTlsSettings::from_config(&self.tls, true)?;
        let listener = tls.bind(&self.address).await?;

        Ok(Box::pin(async move {
            let _ = warp::serve(services)
                .serve_incoming_with_graceful_shutdown(
                    listener.accept_stream(),
                    shutdown.clone().map(|_| ()),
                )
                .await;
            // We need to drop the last copy of ShutdownSignalToken only after server has shut down.
            drop(shutdown);
            Ok(())
        }))
    }

    fn output_type(&self) -> DataType {
        DataType::Log
    }

    fn source_type(&self) -> &'static str {
        "splunk_hec"
    }

    fn resources(&self) -> Vec<Resource> {
        vec![self.address.into()]
    }
}

/// Shared data for responding to requests.
struct SplunkSource {
    credentials: Option<Bytes>,
}

impl SplunkSource {
    fn new(config: &SplunkConfig) -> Self {
        SplunkSource {
            credentials: config
                .token
                .as_ref()
                .map(|token| format!("Splunk {}", token).into()),
        }
    }

    fn event_service(&self, out: Pipeline) -> BoxedFilter<(Response,)> {
        warp::post()
            .and(path!("event").or(path!("event" / "1.0")))
            .and(self.authorization())
            .and(warp::header::optional::<String>("x-splunk-request-channel"))
            .and(warp::header::optional::<String>("host"))
            .and(self.gzip())
            .and(warp::body::bytes())
            .and_then(
                move |_,
                      _,
                      channel: Option<String>,
                      host: Option<String>,
                      gzip: bool,
                      body: Bytes| {
                    process_service_request(out.clone(), channel, host, gzip, body)
                },
            )
            .map(finish_ok)
            .boxed()
    }

    fn raw_service(&self, out: Pipeline) -> BoxedFilter<(Response,)> {
        warp::post()
            .and(path!("raw" / "1.0").or(path!("raw")))
            .and(self.authorization())
            .and(
                warp::header::optional::<String>("x-splunk-request-channel").and_then(
                    |channel: Option<String>| async {
                        if let Some(channel) = channel {
                            Ok(channel)
                        } else {
                            Err(Rejection::from(ApiError::MissingChannel))
                        }
                    },
                ),
            )
            .and(warp::header::optional::<String>("host"))
            .and(self.gzip())
            .and(warp::body::bytes())
            .and_then(
                move |_, _, channel: String, host: Option<String>, gzip: bool, body: Bytes| {
                    let out = out.clone();
                    async move {
                        // Construct event parser
                        let event = future::ready(raw_event(body, gzip, channel, host));
                        futures::stream::once(event)
                            .forward(
                                out.sink_map_err(|_| Rejection::from(ApiError::ServerShutdown)),
                            )
                            .map_ok(|_| ())
                            .await
                    }
                },
            )
            .map(finish_ok)
            .boxed()
    }

    fn health_service(&self) -> BoxedFilter<(Response,)> {
        let credentials = self.credentials.clone();
        let authorize =
            warp::header::optional("Authorization").and_then(move |token: Option<String>| {
                let credentials = credentials.clone();
                async move {
                    match (token, credentials) {
                        (_, None) => Ok(()),
                        (Some(token), Some(password)) if token.as_bytes() == password.as_ref() => {
                            Ok(())
                        }
                        _ => Err(Rejection::from(ApiError::BadRequest)),
                    }
                }
            });

        warp::get()
            .and(path!("health" / "1.0").or(path!("health")))
            .and(authorize)
            .map(move |_, _| warp::reply().into_response())
            .boxed()
    }

    fn options() -> BoxedFilter<(Response,)> {
        let post = warp::options()
            .and(
                path!("event")
                    .or(path!("event" / "1.0"))
                    .or(path!("raw" / "1.0"))
                    .or(path!("raw")),
            )
            .map(|_| warp::reply::with_header(warp::reply(), "Allow", "POST").into_response());

        let get = warp::options()
            .and(path!("health").or(path!("health" / "1.0")))
            .map(|_| warp::reply::with_header(warp::reply(), "Allow", "GET").into_response());

        post.or(get).unify().boxed()
    }

    /// Authorize request
    fn authorization(&self) -> BoxedFilter<((),)> {
        let credentials = self.credentials.clone();
        warp::header::optional("Authorization")
            .and_then(move |token: Option<String>| {
                let credentials = credentials.clone();
                async move {
                    match (token, credentials) {
                        (_, None) => Ok(()),
                        (Some(token), Some(password)) if token.as_bytes() == password.as_ref() => {
                            Ok(())
                        }
                        (Some(_), Some(_)) => Err(Rejection::from(ApiError::InvalidAuthorization)),
                        (None, Some(_)) => Err(Rejection::from(ApiError::MissingAuthorization)),
                    }
                }
            })
            .boxed()
    }

    /// Is body encoded with gzip
    fn gzip(&self) -> BoxedFilter<(bool,)> {
        warp::header::optional::<String>("Content-Encoding")
            .and_then(|encoding: Option<String>| async move {
                match encoding {
                    Some(s) if s.as_bytes() == b"gzip" => Ok(true),
                    Some(_) => Err(Rejection::from(ApiError::UnsupportedEncoding)),
                    None => Ok(false),
                }
            })
            .boxed()
    }
}

async fn process_service_request(
    out: Pipeline,
    channel: Option<String>,
    host: Option<String>,
    gzip: bool,
    body: Bytes,
) -> Result<(), Rejection> {
    use futures::compat::Stream01CompatExt;

    let mut out = out.sink_map_err(|_| Rejection::from(ApiError::ServerShutdown));

    let reader: Box<dyn Read + Send> = if gzip {
        Box::new(GzDecoder::new(body.reader()))
    } else {
        Box::new(body.reader())
    };

    let stream = EventStream::new(reader, channel, host).compat();

    let res = stream.forward(&mut out).await;

    out.flush()
        .map_err(|_| Rejection::from(ApiError::ServerShutdown))
        .await?;

    res.map(|_| ())
}

/// Constructs one ore more events from json-s coming from reader.
/// If errors, it's done with input.
struct EventStream<R: Read> {
    /// Remaining request with JSON events
    data: R,
    /// Count of sent events
    events: usize,
    /// Optional channel from headers
    channel: Option<Value>,
    /// Default time
    time: Time,
    /// Remaining extracted default values
    extractors: [DefaultExtractor; 4],
}

impl<R: Read> EventStream<R> {
    fn new(data: R, channel: Option<String>, host: Option<String>) -> Self {
        EventStream {
            data,
            events: 0,
            channel: channel.map(Value::from),
            time: Time::Now(Utc::now()),
            extractors: [
                DefaultExtractor::new_with(
                    HOST_LOOKUP.clone(),
                    log_schema().host_key().clone(),
                    host.map(Value::from),
                ),
                DefaultExtractor::new(INDEX_LOOKUP.clone(), SPLUNK_INDEX_LOOKUP.clone()),
                DefaultExtractor::new(SOURCE_LOOKUP.clone(), SPLUNK_SOURCE_LOOKUP.clone()),
                DefaultExtractor::new(SOURCETYPE_LOOKUP.clone(), SPLUNK_SOURCETYPE_LOOKUP.clone()),
            ],
        }
    }

    /// As serde_json::from_reader, but doesn't require that all data has to be consumed,
    /// nor that it has to exist.
    fn from_reader_take<T>(&mut self) -> Result<Option<T>, serde_json::Error>
    where
        T: de::DeserializeOwned,
    {
        use serde_json::de::Read;
        let mut reader = IoRead::new(&mut self.data);
        match reader.peek()? {
            None => Ok(None),
            Some(_) => Deserialize::deserialize(&mut Deserializer::new(reader)).map(Some),
        }
    }
}

impl<R: Read> Stream for EventStream<R> {
    type Item = Event;
    type Error = Rejection;
    fn poll(&mut self) -> Result<Async<Option<Event>>, Rejection> {
        // Parse JSON object
        let mut json = match self.from_reader_take::<JsonValue>() {
            Ok(Some(json)) => json,
            Ok(None) => {
                return if self.events == 0 {
                    Err(ApiError::NoData.into())
                } else {
                    Ok(Async::Ready(None))
                };
            }
            Err(error) => {
                emit!(SplunkHECRequestBodyInvalid {
                    error: error.into()
                });
                return Err(ApiError::InvalidDataFormat { event: self.events }.into());
            }
        };

        // Construct Event from parsed json event
        let mut event = Event::new_empty_log();
        let log = event.as_mut_log();

        // Add source type
        log.insert(
            log_schema().source_type_key().clone(),
            Bytes::from("splunk_hec"),
        );

        // Process event field
        match json.get_mut("event") {
            Some(event) => match event.take() {
                JsonValue::String(string) => {
                    if string.is_empty() {
                        return Err(ApiError::EmptyEventField { event: self.events }.into());
                    }
                    log.insert(log_schema().message_key().clone(), string);
                }
                JsonValue::Object(mut object) => {
                    if object.is_empty() {
                        return Err(ApiError::EmptyEventField { event: self.events }.into());
                    }

                    // Add 'line' value as 'event::schema().message_key'
                    if let Some(line) = object.remove("line") {
                        match line {
                            // This don't quite fit the meaning of a event::schema().message_key
                            JsonValue::Array(_) | JsonValue::Object(_) => {
                                log.insert(LINE_LOOKUP.clone(), line);
                            }
                            _ => {
                                log.insert(log_schema().message_key().clone(), line);
                            }
                        }
                    }

                    for (key, value) in object {
                        log.insert(LookupBuf::from(key), value);
                    }
                }
                _ => return Err(ApiError::InvalidDataFormat { event: self.events }.into()),
            },
            None => return Err(ApiError::MissingEventField { event: self.events }.into()),
        }

        // Process channel field
        if let Some(JsonValue::String(guid)) = json.get_mut("channel").map(JsonValue::take) {
            log.insert(SPLUNK_CHANNEL_LOOKUP.clone(), guid);
        } else if let Some(guid) = self.channel.as_ref() {
            log.insert(SPLUNK_CHANNEL_LOOKUP.clone(), guid.clone());
        }

        // Process fields field
        if let Some(JsonValue::Object(object)) = json.get_mut("fields").map(JsonValue::take) {
            for (key, value) in object {
                log.insert(LookupBuf::from(key), value);
            }
        }

        // Process time field
        let parsed_time = match json.get_mut("time").map(JsonValue::take) {
            Some(JsonValue::Number(time)) => Some(Some(time)),
            Some(JsonValue::String(time)) => Some(time.parse::<serde_json::Number>().ok()),
            _ => None,
        };
        match parsed_time {
            None => (),
            Some(Some(t)) => {
                if let Some(t) = t.as_u64() {
                    let time = parse_timestamp(t as i64)
                        .ok_or(ApiError::InvalidDataFormat { event: self.events })?;

                    self.time = Time::Provided(time);
                } else if let Some(t) = t.as_f64() {
                    self.time = Time::Provided(Utc.timestamp(
                        t.floor() as i64,
                        (t.fract() * 1000.0 * 1000.0 * 1000.0) as u32,
                    ));
                } else {
                    return Err(ApiError::InvalidDataFormat { event: self.events }.into());
                }
            }
            Some(None) => return Err(ApiError::InvalidDataFormat { event: self.events }.into()),
        }

        // Add time field
        match self.time.clone() {
            Time::Provided(time) => log.insert(log_schema().timestamp_key().clone(), time),
            Time::Now(time) => log.insert(log_schema().timestamp_key().clone(), time),
        };

        // Extract default extracted fields
        for de in self.extractors.iter_mut() {
            de.extract(log, &mut json);
        }

        emit!(SplunkHECEventReceived);
        self.events += 1;

        Ok(Async::Ready(Some(event)))
    }
}

/// Parse a `i64` unix timestamp that can either be in seconds, milliseconds or
/// nanoseconds.
///
/// This attempts to parse timestamps based on what cutoff range they fall into.
/// For seconds to be parsed the timestamp must be less than the unix epoch of
/// the year `2400`. For this to parse milliseconds the time must be smaller
/// than the year `10,000` in unix epoch milliseconds. If the value is larger
/// than both we attempt to parse it as nanoseconds.
///
/// Returns `None` if `t` is negative.
fn parse_timestamp(t: i64) -> Option<DateTime<Utc>> {
    // Utc.ymd(2400, 1, 1).and_hms(0,0,0).timestamp();
    const SEC_CUTOFF: i64 = 13569465600;
    // Utc.ymd(10_000, 1, 1).and_hms(0,0,0).timestamp_millis();
    const MILLISEC_CUTOFF: i64 = 253402300800000;

    // Timestamps can't be negative!
    if t < 0 {
        return None;
    }

    let ts = if t < SEC_CUTOFF {
        Utc.timestamp(t, 0)
    } else if t < MILLISEC_CUTOFF {
        Utc.timestamp_millis(t)
    } else {
        Utc.timestamp_nanos(t)
    };

    Some(ts)
}

/// Maintains last known extracted value of field and uses it in the absence of field.
struct DefaultExtractor {
    field: String,
    to_field: LookupBuf,
    value: Option<Value>,
}

impl DefaultExtractor {
    fn new(field: String, to_field: LookupBuf) -> Self {
        DefaultExtractor {
            field,
            to_field,
            value: None,
        }
    }

    fn new_with(field: String, to_field: LookupBuf, value: impl Into<Option<Value>>) -> Self {
        DefaultExtractor {
            field,
            to_field,
            value: value.into(),
        }
    }

    fn extract(&mut self, log: &mut LogEvent, value: &mut JsonValue) {
        // Process json_field
        if let Some(new_value) = value.get_mut(&self.field) {
            self.value = Some(new_value.clone().into());
            trace!(?self.value, from = ?self.field, "Set new default value.");
        }

        // Add data field
        if let Some(value) = &self.value {
            log.insert(self.to_field.clone(), value.clone());
            trace!(?value, from = ?self.to_field, "Inserted new default value.");
        } else {
            trace!(from = ?self.to_field, "Inserting new default value into field not required, since it exists.");
        }
    }
}

/// For tracking origin of the timestamp
#[derive(Clone, Debug)]
enum Time {
    /// Backup
    Now(DateTime<Utc>),
    /// Provided in the request
    Provided(DateTime<Utc>),
}

/// Creates event from raw request
fn raw_event(
    bytes: Bytes,
    gzip: bool,
    channel: String,
    host: Option<String>,
) -> Result<Event, Rejection> {
    // Process gzip
    let message: Value = if gzip {
        let mut data = Vec::new();
        match GzDecoder::new(bytes.reader()).read_to_end(&mut data) {
            Ok(0) => return Err(ApiError::NoData.into()),
            Ok(_) => Value::from(Bytes::from(data)),
            Err(error) => {
                emit!(SplunkHECRequestBodyInvalid { error });
                return Err(ApiError::InvalidDataFormat { event: 0 }.into());
            }
        }
    } else {
        bytes.into()
    };

    // Construct event
    let mut event = Event::new_empty_log();
    let log = event.as_mut_log();

    // Add message
    log.insert(log_schema().message_key().clone(), message);

    // Add channel
    log.insert(SPLUNK_CHANNEL_LOOKUP.clone(), channel);

    // Add host
    if let Some(host) = host {
        log.insert(log_schema().host_key().clone(), host);
    }

    // Add timestamp
    log.insert(log_schema().timestamp_key().clone(), Utc::now());

    // Add source type
    event.as_mut_log().insert(
        log_schema().source_type_key().clone(),
        Bytes::from("splunk_hec"),
    );

    emit!(SplunkHECEventReceived);

    Ok(event)
}

#[derive(Clone, Copy, Debug, Snafu)]
pub(crate) enum ApiError {
    MissingAuthorization,
    InvalidAuthorization,
    UnsupportedEncoding,
    MissingChannel,
    NoData,
    InvalidDataFormat { event: usize },
    ServerShutdown,
    EmptyEventField { event: usize },
    MissingEventField { event: usize },
    BadRequest,
}

impl From<ApiError> for Rejection {
    fn from(error: ApiError) -> Self {
        warp::reject::custom(error)
    }
}

impl warp::reject::Reject for ApiError {}

/// Cached bodies for common responses
mod splunk_response {
    use bytes::Bytes;
    use lazy_static::lazy_static;
    use serde_json::{json, Value};

    fn json_to_bytes(value: Value) -> Bytes {
        serde_json::to_string(&value).unwrap().into()
    }

    lazy_static! {
        pub static ref INVALID_AUTHORIZATION: Bytes =
            json_to_bytes(json!({"text":"Invalid authorization","code":3}));
        pub static ref MISSING_CREDENTIALS: Bytes =
            json_to_bytes(json!({"text":"Token is required","code":2}));
        pub static ref NO_DATA: Bytes = json_to_bytes(json!({"text":"No data","code":5}));
        pub static ref SUCCESS: Bytes = json_to_bytes(json!({"text":"Success","code":0}));
        pub static ref SERVER_ERROR: Bytes =
            json_to_bytes(json!({"text":"Internal server error","code":8}));
        pub static ref SERVER_SHUTDOWN: Bytes =
            json_to_bytes(json!({"text":"Server is shutting down","code":9}));
        pub static ref UNSUPPORTED_MEDIA_TYPE: Bytes =
            json_to_bytes(json!({"text":"unsupported content encoding"}));
        pub static ref NO_SPLUNK_CHANNEL_LOOKUP: Bytes =
            json_to_bytes(json!({"text":"Data channel is missing","code":10}));
    }
}

fn finish_ok(_: ()) -> Response {
    response_json(StatusCode::OK, splunk_response::SUCCESS.as_ref())
}

async fn finish_err(rejection: Rejection) -> Result<(Response,), Rejection> {
    if let Some(&error) = rejection.find::<ApiError>() {
        emit!(SplunkHECRequestError { error });
        Ok((match error {
            ApiError::MissingAuthorization => response_json(
                StatusCode::UNAUTHORIZED,
                splunk_response::MISSING_CREDENTIALS.as_ref(),
            ),
            ApiError::InvalidAuthorization => response_json(
                StatusCode::UNAUTHORIZED,
                splunk_response::INVALID_AUTHORIZATION.as_ref(),
            ),
            ApiError::UnsupportedEncoding => response_json(
                StatusCode::UNSUPPORTED_MEDIA_TYPE,
                splunk_response::UNSUPPORTED_MEDIA_TYPE.as_ref(),
            ),
            ApiError::MissingChannel => response_json(
                StatusCode::BAD_REQUEST,
                splunk_response::NO_SPLUNK_CHANNEL_LOOKUP.as_ref(),
            ),
            ApiError::NoData => {
                response_json(StatusCode::BAD_REQUEST, splunk_response::NO_DATA.as_ref())
            }
            ApiError::ServerShutdown => response_json(
                StatusCode::SERVICE_UNAVAILABLE,
                splunk_response::SERVER_SHUTDOWN.as_ref(),
            ),
            ApiError::InvalidDataFormat { event } => event_error("Invalid data format", 6, event),
            ApiError::EmptyEventField { event } => {
                event_error("Event field cannot be blank", 13, event)
            }
            ApiError::MissingEventField { event } => {
                event_error("Event field is required", 12, event)
            }
            ApiError::BadRequest => empty_response(StatusCode::BAD_REQUEST),
        },))
    } else {
        Err(rejection)
    }
}

/// Response without body
fn empty_response(code: StatusCode) -> Response {
    let mut res = Response::default();
    *res.status_mut() = code;
    res
}

/// Response with body
fn response_json(code: StatusCode, body: impl Serialize) -> Response {
    warp::reply::with_status(warp::reply::json(&body), code).into_response()
}

/// Error happened during parsing of events
fn event_error(text: &str, code: u16, event: usize) -> Response {
    let body = json!({
        "text":text,
        "code":code,
        "invalid-event-number":event
    });
    match serde_json::to_string(&body) {
        Ok(string) => response_json(StatusCode::BAD_REQUEST, string),
        Err(error) => {
            // This should never happen.
            error!(message = "Error encoding json body.", %error);
            response_json(
                StatusCode::INTERNAL_SERVER_ERROR,
                splunk_response::SERVER_ERROR.clone(),
            )
        }
    }
}

#[cfg(feature = "sinks-splunk_hec")]
#[cfg(test)]
mod tests {
    use super::{parse_timestamp, SplunkConfig};
    use crate::{
        config::{log_schema, GlobalOptions, SinkConfig, SinkContext, SourceConfig},
        event::{Event, Lookup, LookupBuf},
        shutdown::ShutdownSignal,
        sinks::{
            splunk_hec::{Encoding, HecSinkConfig},
            util::{encoding::EncodingConfig, BatchConfig, Compression, TowerRequestConfig},
            Healthcheck, VectorSink,
        },
        test_util::{collect_n, next_addr, trace_init, wait_for_tcp},
        Pipeline,
    };
    use chrono::{TimeZone, Utc};
    use futures::{stream, StreamExt};
    use std::{future::ready, net::SocketAddr};
    use tokio::sync::mpsc;

    #[test]
    fn generate_config() {
        crate::test_util::test_generate_config::<SplunkConfig>();
    }

    /// Splunk token
    const TOKEN: &str = "token";

    async fn source() -> (mpsc::Receiver<Event>, SocketAddr) {
        source_with(Some(TOKEN.to_owned())).await
    }

    async fn source_with(token: Option<String>) -> (mpsc::Receiver<Event>, SocketAddr) {
        let (sender, recv) = Pipeline::new_test();
        let address = next_addr();
        tokio::spawn(async move {
            SplunkConfig {
                address,
                token,
                tls: None,
            }
            .build(
                "default",
                &GlobalOptions::default(),
                ShutdownSignal::noop(),
                sender,
            )
            .await
            .unwrap()
            .await
            .unwrap()
        });
        wait_for_tcp(address).await;
        (recv, address)
    }

    async fn sink(
        address: SocketAddr,
        encoding: impl Into<EncodingConfig<Encoding>>,
        compression: Compression,
    ) -> (VectorSink, Healthcheck) {
        HecSinkConfig {
            token: TOKEN.to_owned(),
            endpoint: format!("http://{}", address),
            host_key: LookupBuf::from("host"),
            indexed_fields: vec![],
            index: None,
            sourcetype: None,
            source: None,
            encoding: encoding.into(),
            compression,
            batch: BatchConfig::default(),
            request: TowerRequestConfig::default(),
            tls: None,
        }
        .build(SinkContext::new_test())
        .await
        .unwrap()
    }

    async fn start(
        encoding: impl Into<EncodingConfig<Encoding>>,
        compression: Compression,
    ) -> (VectorSink, mpsc::Receiver<Event>) {
        let (source, address) = source().await;
        let (sink, health) = sink(address, encoding, compression).await;
        assert!(health.await.is_ok());
        (sink, source)
    }

    async fn channel_n(
        messages: Vec<impl Into<Event> + Send + 'static>,
        sink: VectorSink,
        source: mpsc::Receiver<Event>,
    ) -> Vec<Event> {
        let n = messages.len();

        tokio::spawn(async move {
            sink.run(stream::iter(messages).map(|x| x.into()))
                .await
                .unwrap();
        });

        let events = collect_n(source, n).await;
        assert_eq!(n, events.len());

        events
    }

    async fn post(address: SocketAddr, api: &str, message: &str) -> u16 {
        send_with(address, api, message, TOKEN).await
    }

    async fn send_with(address: SocketAddr, api: &str, message: &str, token: &str) -> u16 {
        reqwest::Client::new()
            .post(&format!("http://{}/{}", address, api))
            .header("Authorization", format!("Splunk {}", token))
            .header("x-splunk-request-channel", "guid")
            .body(message.to_owned())
            .send()
            .await
            .unwrap()
            .status()
            .as_u16()
    }

    #[tokio::test]
    async fn no_compression_text_event() {
        trace_init();

        let message = "gzip_text_event";
        let (sink, source) = start(Encoding::Text, Compression::None).await;

        let event = channel_n(vec![message], sink, source).await.remove(0);

        assert_eq!(event.as_log()[log_schema().message_key()], message.into());
        assert!(event.as_log().get(log_schema().timestamp_key()).is_some());
        assert_eq!(
            event.as_log()[log_schema().source_type_key()],
            "splunk_hec".into()
        );
    }

    #[tokio::test]
    async fn one_simple_text_event() {
        trace_init();

        let message = "one_simple_text_event";
        let (sink, source) = start(Encoding::Text, Compression::gzip_default()).await;

        let event = channel_n(vec![message], sink, source).await.remove(0);

        assert_eq!(event.as_log()[log_schema().message_key()], message.into());
        assert!(event.as_log().get(log_schema().timestamp_key()).is_some());
        assert_eq!(
            event.as_log()[log_schema().source_type_key()],
            "splunk_hec".into()
        );
    }

    #[tokio::test]
    async fn multiple_simple_text_event() {
        trace_init();

        let n = 200;
        let (sink, source) = start(Encoding::Text, Compression::None).await;

        let messages = (0..n)
            .map(|i| format!("multiple_simple_text_event_{}", i))
            .collect::<Vec<_>>();
        let events = channel_n(messages.clone(), sink, source).await;

        for (msg, event) in messages.into_iter().zip(events.into_iter()) {
            assert_eq!(event.as_log()[log_schema().message_key()], msg.into());
            assert!(event.as_log().get(log_schema().timestamp_key()).is_some());
            assert_eq!(
                event.as_log()[log_schema().source_type_key()],
                "splunk_hec".into()
            );
        }
    }

    #[tokio::test]
    async fn one_simple_json_event() {
        trace_init();

        let message = "one_simple_json_event";
        let (sink, source) = start(Encoding::Json, Compression::gzip_default()).await;

        let event = channel_n(vec![message], sink, source).await.remove(0);

        assert_eq!(event.as_log()[log_schema().message_key()], message.into());
        assert!(event.as_log().get(log_schema().timestamp_key()).is_some());
        assert_eq!(
            event.as_log()[log_schema().source_type_key()],
            "splunk_hec".into()
        );
    }

    #[tokio::test]
    async fn multiple_simple_json_event() {
        trace_init();

        let n = 200;
        let (sink, source) = start(Encoding::Json, Compression::gzip_default()).await;

        let messages = (0..n)
            .map(|i| format!("multiple_simple_json_event{}", i))
            .collect::<Vec<_>>();
        let events = channel_n(messages.clone(), sink, source).await;

        for (msg, event) in messages.into_iter().zip(events.into_iter()) {
            assert_eq!(event.as_log()[log_schema().message_key()], msg.into());
            assert!(event.as_log().get(log_schema().timestamp_key()).is_some());
            assert_eq!(
                event.as_log()[log_schema().source_type_key()],
                "splunk_hec".into()
            );
        }
    }

    #[tokio::test]
    async fn json_event() {
        trace_init();

        let (sink, source) = start(Encoding::Json, Compression::gzip_default()).await;

        let mut event = Event::new_empty_log();
        event
            .as_mut_log()
            .insert(LookupBuf::from("greeting"), "hello");
        event.as_mut_log().insert(LookupBuf::from("name"), "bob");
        sink.run(stream::once(ready(event))).await.unwrap();

<<<<<<< HEAD
        let event = collect_n(source, 1).await.unwrap().remove(0);
        assert_eq!(event.as_log()[Lookup::from("greeting")], "hello".into());
        assert_eq!(event.as_log()[Lookup::from("name")], "bob".into());
=======
        let event = collect_n(source, 1).await.remove(0);
        assert_eq!(event.as_log()["greeting"], "hello".into());
        assert_eq!(event.as_log()["name"], "bob".into());
>>>>>>> 9052239a
        assert!(event.as_log().get(log_schema().timestamp_key()).is_some());
        assert_eq!(
            event.as_log()[log_schema().source_type_key()],
            "splunk_hec".into()
        );
    }

    #[tokio::test]
    async fn line_to_message() {
        trace_init();

        let (sink, source) = start(Encoding::Json, Compression::gzip_default()).await;

        let mut event = Event::new_empty_log();
        event.as_mut_log().insert(LookupBuf::from("line"), "hello");
        sink.run(stream::once(ready(event))).await.unwrap();

        let event = collect_n(source, 1).await.remove(0);
        assert_eq!(event.as_log()[log_schema().message_key()], "hello".into());
    }

    #[tokio::test]
    async fn raw() {
        trace_init();

        let message = "raw";
        let (source, address) = source().await;

        assert_eq!(200, post(address, "services/collector/raw", message).await);

        let event = collect_n(source, 1).await.remove(0);
        assert_eq!(event.as_log()[log_schema().message_key()], message.into());
        assert_eq!(
            event.as_log()[&*super::SPLUNK_CHANNEL_LOOKUP],
            "guid".into()
        );
        assert!(event.as_log().get(log_schema().timestamp_key()).is_some());
        assert_eq!(
            event.as_log()[log_schema().source_type_key()],
            "splunk_hec".into()
        );
    }

    #[tokio::test]
    async fn no_data() {
        trace_init();

        let (_source, address) = source().await;

        assert_eq!(400, post(address, "services/collector/event", "").await);
    }

    #[tokio::test]
    async fn invalid_token() {
        trace_init();

        let (_source, address) = source().await;

        assert_eq!(
            401,
            send_with(address, "services/collector/event", "", "nope").await
        );
    }

    #[tokio::test]
    async fn no_authorization() {
        trace_init();

        let message = "no_authorization";
        let (source, address) = source_with(None).await;
        let (sink, health) = sink(address, Encoding::Text, Compression::gzip_default()).await;
        assert!(health.await.is_ok());

        let event = channel_n(vec![message], sink, source).await.remove(0);

        assert_eq!(event.as_log()[log_schema().message_key()], message.into());
    }

    #[tokio::test]
    async fn partial() {
        trace_init();

        let message = r#"{"event":"first"}{"event":"second""#;
        let (source, address) = source().await;

        assert_eq!(
            400,
            post(address, "services/collector/event", message).await
        );

        let event = collect_n(source, 1).await.remove(0);
        assert_eq!(event.as_log()[log_schema().message_key()], "first".into());
        assert!(event.as_log().get(log_schema().timestamp_key()).is_some());
        assert_eq!(
            event.as_log()[log_schema().source_type_key()],
            "splunk_hec".into()
        );
    }

    #[tokio::test]
    async fn default() {
        trace_init();

        let message = r#"{"event":"first","source":"main"}{"event":"second"}{"event":"third","source":"secondary"}"#;
        let (source, address) = source().await;

        assert_eq!(
            200,
            post(address, "services/collector/event", message).await
        );

        let events = collect_n(source, 3).await;

        assert_eq!(
            events[0].as_log()[log_schema().message_key()],
            "first".into()
        );
        assert_eq!(
            events[0].as_log()[&*super::SPLUNK_SOURCE_LOOKUP],
            "main".into()
        );

        assert_eq!(
            events[1].as_log()[log_schema().message_key()],
            "second".into()
        );
        assert_eq!(
            events[1].as_log()[&*super::SPLUNK_SOURCE_LOOKUP],
            "main".into()
        );

        assert_eq!(
            events[2].as_log()[log_schema().message_key()],
            "third".into()
        );
        assert_eq!(
            events[2].as_log()[&*super::SPLUNK_SOURCE_LOOKUP],
            "secondary".into()
        );
    }

    #[test]
    fn parse_timestamps() {
        let cases = vec![
            Utc::now(),
            Utc.ymd(1971, 11, 7).and_hms(1, 1, 1),
            Utc.ymd(2011, 8, 5).and_hms(1, 1, 1),
            Utc.ymd(2189, 11, 4).and_hms(2, 2, 2),
        ];

        for case in cases {
            let sec = case.timestamp();
            let millis = case.timestamp_millis();
            let nano = case.timestamp_nanos();

            assert_eq!(
                parse_timestamp(sec as i64).unwrap().timestamp(),
                case.timestamp()
            );
            assert_eq!(
                parse_timestamp(millis as i64).unwrap().timestamp_millis(),
                case.timestamp_millis()
            );
            assert_eq!(
                parse_timestamp(nano as i64).unwrap().timestamp_nanos(),
                case.timestamp_nanos()
            );
        }

        assert!(parse_timestamp(-1).is_none());
    }
}<|MERGE_RESOLUTION|>--- conflicted
+++ resolved
@@ -996,15 +996,9 @@
         event.as_mut_log().insert(LookupBuf::from("name"), "bob");
         sink.run(stream::once(ready(event))).await.unwrap();
 
-<<<<<<< HEAD
-        let event = collect_n(source, 1).await.unwrap().remove(0);
+        let event = collect_n(source, 1).await.remove(0);
         assert_eq!(event.as_log()[Lookup::from("greeting")], "hello".into());
         assert_eq!(event.as_log()[Lookup::from("name")], "bob".into());
-=======
-        let event = collect_n(source, 1).await.remove(0);
-        assert_eq!(event.as_log()["greeting"], "hello".into());
-        assert_eq!(event.as_log()["name"], "bob".into());
->>>>>>> 9052239a
         assert!(event.as_log().get(log_schema().timestamp_key()).is_some());
         assert_eq!(
             event.as_log()[log_schema().source_type_key()],
