use crate::{
    config::{log_schema, DataType, GlobalOptions, SourceConfig, SourceDescription},
    event::{Event, LogEvent, LookupBuf, Lookup, Value},
    internal_events::{JournaldEventReceived, JournaldInvalidRecord},
    shutdown::ShutdownSignal,
    Pipeline,
};
use bytes::Bytes;
use chrono::TimeZone;
use codec::BytesDelimitedCodec;
use futures::{
    compat::{Compat01As03Sink, Sink01CompatExt},
    future,
    stream::BoxStream,
    FutureExt, SinkExt, StreamExt, TryFutureExt,
};
use lazy_static::lazy_static;
use nix::{
    sys::signal::{kill, Signal},
    unistd::Pid,
};
use serde::{Deserialize, Serialize};
use serde_json::{Error as JsonError, Value as JsonValue};
use snafu::{ResultExt, Snafu};
use std::{
    collections::{HashMap, HashSet},
    io::SeekFrom,
    iter::FromIterator,
    path::PathBuf,
    process::Stdio,
    str::FromStr,
    time::Duration,
};
use tokio_util::codec::FramedRead;

use tokio::{
    fs::{File, OpenOptions},
    io::{self, AsyncReadExt, AsyncWriteExt},
    process::Command,
    time::delay_for,
};
use tracing_futures::Instrument;

const DEFAULT_BATCH_SIZE: usize = 16;

const CHECKPOINT_FILENAME: &str = "checkpoint.txt";
const CURSOR: &str = "__CURSOR";
const SYSTEMD_UNIT: &str = "_SYSTEMD_UNIT";

const BACKOFF_DURATION: Duration = Duration::from_secs(1);

lazy_static! {
    static ref JOURNALCTL: PathBuf = "journalctl".into();
    static ref HOSTNAME: LookupBuf = LookupBuf::from("_HOSTNAME");
    static ref MESSAGE: LookupBuf = LookupBuf::from("MESSAGE");
    static ref SOURCE_TIMESTAMP: LookupBuf = LookupBuf::from("_SOURCE_REALTIME_TIMESTAMP");
    static ref RECEIVED_TIMESTAMP: LookupBuf = LookupBuf::from("__REALTIME_TIMESTAMP");
}

#[derive(Debug, Snafu)]
enum BuildError {
    #[snafu(display("journalctl failed to execute: {}", source))]
    JournalctlSpawn { source: io::Error },
    #[snafu(display("Cannot use both `units` and `include_units`"))]
    BothUnitsAndIncludeUnits,
    #[snafu(display(
        "The unit {:?} is duplicated in both include_units and exclude_units",
        unit
    ))]
    DuplicatedUnit { unit: String },
}

#[derive(Deserialize, Serialize, Debug, Default)]
#[serde(deny_unknown_fields, default)]
pub struct JournaldConfig {
    pub current_boot_only: Option<bool>,
    pub units: Vec<String>,
    pub include_units: Vec<String>,
    pub exclude_units: Vec<String>,
    pub data_dir: Option<PathBuf>,
    pub batch_size: Option<usize>,
    pub journalctl_path: Option<PathBuf>,
    #[serde(default)]
    pub remap_priority: bool,
}

inventory::submit! {
    SourceDescription::new::<JournaldConfig>("journald")
}

impl_generate_config_from_default!(JournaldConfig);

type Record = HashMap<String, String>;

#[async_trait::async_trait]
#[typetag::serde(name = "journald")]
impl SourceConfig for JournaldConfig {
    async fn build(
        &self,
        name: &str,
        globals: &GlobalOptions,
        shutdown: ShutdownSignal,
        out: Pipeline,
    ) -> crate::Result<super::Source> {
        let data_dir = globals.resolve_and_make_data_subdir(self.data_dir.as_ref(), name)?;

        let include_units = match (!self.units.is_empty(), !self.include_units.is_empty()) {
            (true, true) => return Err(BuildError::BothUnitsAndIncludeUnits.into()),
            (true, false) => {
                warn!("The `units` setting is deprecated, use `include_units` instead.");
                &self.units
            }
            (false, _) => &self.include_units,
        };

        let include_units: HashSet<String> = include_units.iter().map(|s| fixup_unit(&s)).collect();
        let exclude_units: HashSet<String> =
            self.exclude_units.iter().map(|s| fixup_unit(&s)).collect();
        if let Some(unit) = include_units
            .iter()
            .find(|unit| exclude_units.contains(&unit[..]))
        {
            let unit = unit.into();
            return Err(BuildError::DuplicatedUnit { unit }.into());
        }

        let mut checkpoint_path = data_dir;
        checkpoint_path.push(CHECKPOINT_FILENAME);

        let journalctl_path = self
            .journalctl_path
            .clone()
            .unwrap_or_else(|| JOURNALCTL.clone());

        let batch_size = self.batch_size.unwrap_or(DEFAULT_BATCH_SIZE);
        let current_boot_only = self.current_boot_only.unwrap_or(true);

        let start: StartJournalctlFn =
            Box::new(move |cursor| start_journalctl(&journalctl_path, current_boot_only, cursor));

        Ok(Box::new(
            JournaldSource {
                include_units,
                exclude_units,
                checkpoint_path,
                batch_size,
                remap_priority: self.remap_priority,
                out: out.sink_compat(),
            }
            .run_shutdown(shutdown, start)
            .instrument(info_span!("journald-server"))
            .boxed()
            .compat(),
        ))
    }

    fn output_type(&self) -> DataType {
        DataType::Log
    }

    fn source_type(&self) -> &'static str {
        "journald"
    }
}

struct JournaldSource {
    include_units: HashSet<String>,
    exclude_units: HashSet<String>,
    checkpoint_path: PathBuf,
    batch_size: usize,
    remap_priority: bool,
    out: Compat01As03Sink<Pipeline, Event>,
}

impl JournaldSource {
    async fn run_shutdown(
        self,
        shutdown: ShutdownSignal,
        start_journalctl: StartJournalctlFn,
    ) -> Result<(), ()> {
        let mut checkpointer = Checkpointer::new(self.checkpoint_path.clone())
            .await
            .map_err(|error| {
                error!(
                    message = "Unable to open checkpoint file.",
                    path = ?self.checkpoint_path,
                    %error,
                );
            })?;

        let mut cursor = match checkpointer.get().await {
            Ok(cursor) => cursor,
            Err(error) => {
                error!(
                    message = "Could not retrieve saved journald checkpoint.",
                    %error
                );
                None
            }
        };

<<<<<<< HEAD
        let (journal, close) = J::new(self, cursor)?;
        let journald_server = JournaldServer {
            journal: Box::pin(journal),
            include_units,
            exclude_units,
            channel: out,
            shutdown: shutdown.clone(),
            checkpointer,
            batch_size,
            remap_priority,
        };

        Ok(Box::new(
            async move {
                info!(message = "Starting journald server.",);
                journald_server.run().await;
                Ok(())
            }
            .instrument(info_span!("journald-server"))
            .boxed()
            .compat()
            .select(Box::new(
                shutdown.map(move |_| close()).unit_error().boxed().compat(),
            ))
            .map(|_| ())
            .map_err(|_| ()),
        ))
    }
}

fn create_event(record: Record) -> Event {
    let mut log = LogEvent::from_iter(
        record.into_iter().map(|(k, v)| (LookupBuf::from(k), v))
    );
    // Convert some journald-specific field names into Vector standard ones.
    if let Some(message) = log.remove(MESSAGE.as_lookup(), false) {
        log.insert(log_schema().message_key().into_buf(), message);
    }
    if let Some(host) = log.remove(HOSTNAME.as_lookup(), false) {
        log.insert(log_schema().host_key().into_buf(), host);
    }
    // Translate the timestamp, and so leave both old and new names.
    if let Some(timestamp) = log
        .get(SOURCE_TIMESTAMP.as_lookup())
        .or_else(|| log.get(RECEIVED_TIMESTAMP.as_lookup()))
    {
        if let Value::Bytes(timestamp) = timestamp {
            if let Ok(timestamp) = String::from_utf8_lossy(timestamp).parse::<u64>() {
                let timestamp = chrono::Utc.timestamp(
                    (timestamp / 1_000_000) as i64,
                    (timestamp % 1_000_000) as u32 * 1_000,
                );
                log.insert(log_schema().timestamp_key().into_buf(), Value::Timestamp(timestamp));
            }
        }
    }
    // Add source type
    log.insert(log_schema().source_type_key().into(), Bytes::from("journald"));
=======
        let mut on_stop = None;
        let run = Box::pin(self.run(
            &mut checkpointer,
            &mut cursor,
            &mut on_stop,
            start_journalctl,
        ));
        future::select(run, shutdown).await;

        if let Some(stop) = on_stop {
            stop();
        }
>>>>>>> fae73712

        Self::save_checkpoint(&mut checkpointer, &cursor).await;

        Ok(())
    }

    async fn run<'a>(
        mut self,
        checkpointer: &'a mut Checkpointer,
        cursor: &'a mut Option<String>,
        on_stop: &'a mut Option<StopJournalctlFn>,
        start_journalctl: StartJournalctlFn,
    ) {
        loop {
            info!("Starting journalctl.");
            match start_journalctl(&*cursor) {
                Ok((stream, stop)) => {
                    *on_stop = Some(stop);
                    let should_restart = self.run_stream(stream, checkpointer, cursor).await;
                    if let Some(stop) = on_stop.take() {
                        stop();
                    }
                    if !should_restart {
                        return;
                    }
                }
                Err(error) => {
                    error!(message = "Error starting journalctl process.", %error);
                }
            };

            // journalctl process should never stop,
            // so it is an error if we reach here.
            delay_for(BACKOFF_DURATION).await;
        }
    }

    /// Process `journalctl` output until some error occurs.
    /// Return `true` if should restart `journalctl`.
    async fn run_stream<'a>(
        &'a mut self,
        mut stream: BoxStream<'static, io::Result<Bytes>>,
        checkpointer: &'a mut Checkpointer,
        cursor: &'a mut Option<String>,
    ) -> bool {
        loop {
            let mut saw_record = false;

            for _ in 0..self.batch_size {
                let bytes = match stream.next().await {
                    None => {
                        warn!("Journalctl process stopped.");
                        return true;
                    }
                    Some(Ok(text)) => text,
                    Some(Err(error)) => {
                        error!(
                            message = "Could not read from journald source.",
                            %error,
                        );
                        break;
                    }
                };

                let mut record = match decode_record(&bytes, self.remap_priority) {
                    Ok(record) => record,
                    Err(error) => {
                        emit!(JournaldInvalidRecord {
                            error,
                            text: String::from_utf8_lossy(&bytes).into_owned()
                        });
                        continue;
                    }
                };
                if let Some(tmp) = record.remove(&*CURSOR) {
                    *cursor = Some(tmp);
                }

                saw_record = true;

                let unit = record.get(&*SYSTEMD_UNIT);
                if filter_unit(unit, &self.include_units, &self.exclude_units) {
                    continue;
                }

                emit!(JournaldEventReceived {
                    byte_size: bytes.len()
                });

                match self.out.send(create_event(record)).await {
                    Ok(_) => {}
                    Err(error) => {
                        error!(message = "Could not send journald log.", %error);
                        // `out` channel is closed, don't restart journalctl.
                        return false;
                    }
                }
            }

            if saw_record {
                Self::save_checkpoint(checkpointer, &*cursor).await;
            }
        }
    }

    async fn save_checkpoint(checkpointer: &mut Checkpointer, cursor: &Option<String>) {
        if let Some(cursor) = cursor {
            if let Err(error) = checkpointer.set(cursor).await {
                error!(
                    message = "Could not set journald checkpoint.",
                    %error,
                    filename = ?checkpointer.filename,
                );
            }
        }
    }
}

/// A function that starts journalctl process.
/// Return a stream of output splitted by '\n', and a `StopJournalctlFn`.
///
/// Code uses `start_journalctl` below,
/// but we need this type to implement fake journald source in testing.
type StartJournalctlFn = Box<
    dyn Fn(
            &Option<String>, // cursor
        ) -> crate::Result<(BoxStream<'static, io::Result<Bytes>>, StopJournalctlFn)>
        + Send
        + Sync,
>;

type StopJournalctlFn = Box<dyn FnOnce() + Send>;

fn start_journalctl(
    path: &PathBuf,
    current_boot_only: bool,
    cursor: &Option<String>,
) -> crate::Result<(BoxStream<'static, io::Result<Bytes>>, StopJournalctlFn)> {
    let mut command = Command::new(path);
    command.stdout(Stdio::piped());
    command.arg("--follow");
    command.arg("--all");
    command.arg("--show-cursor");
    command.arg("--output=json");

    if current_boot_only {
        command.arg("--boot");
    }

    if let Some(cursor) = cursor {
        command.arg(format!("--after-cursor={}", cursor));
    } else {
        // journalctl --follow only outputs a few lines without a starting point
        command.arg("--since=2000-01-01");
    }

    let mut child = command.spawn().context(JournalctlSpawn)?;

    let stream = FramedRead::new(
        child.stdout.take().unwrap(),
        BytesDelimitedCodec::new(b'\n'),
    )
    .boxed();

    let pid = Pid::from_raw(child.id() as i32);
    let stop = Box::new(move || {
        let _ = kill(pid, Signal::SIGTERM);
    });

    Ok((stream, stop))
}

fn create_event(record: Record) -> Event {
    let mut log = LogEvent::from_iter(record);
    // Convert some journald-specific field names into Vector standard ones.
    if let Some(message) = log.remove(MESSAGE) {
        log.insert(log_schema().message_key(), message);
    }
    if let Some(host) = log.remove(HOSTNAME) {
        log.insert(log_schema().host_key(), host);
    }
    // Translate the timestamp, and so leave both old and new names.
    if let Some(timestamp) = log
        .get(&*SOURCE_TIMESTAMP)
        .or_else(|| log.get(RECEIVED_TIMESTAMP))
    {
        if let Value::Bytes(timestamp) = timestamp {
            if let Ok(timestamp) = String::from_utf8_lossy(timestamp).parse::<u64>() {
                let timestamp = chrono::Utc.timestamp(
                    (timestamp / 1_000_000) as i64,
                    (timestamp % 1_000_000) as u32 * 1_000,
                );
                log.insert(log_schema().timestamp_key(), Value::Timestamp(timestamp));
            }
        }
    }
    // Add source type
    log.try_insert(log_schema().source_type_key(), Bytes::from("journald"));

    log.into()
}

/// Map the given unit name into a valid systemd unit
/// by appending ".service" if no extension is present.
fn fixup_unit(unit: &str) -> String {
    if unit.contains('.') {
        unit.into()
    } else {
        format!("{}.service", unit)
    }
}

fn decode_record(line: &[u8], remap: bool) -> Result<Record, JsonError> {
    let mut record = serde_json::from_str::<JsonValue>(&String::from_utf8_lossy(line))?;
    // journalctl will output non-ASCII values using an array
    // of integers. Look for those values and re-parse them.
    if let Some(record) = record.as_object_mut() {
        for (_, value) in record.iter_mut() {
            if let Some(decoded) = value.as_array().and_then(|v| decode_array(&v)) {
                *value = decoded;
            }
        }
    }
    if remap {
        record.get_mut("PRIORITY").map(remap_priority);
    }
    serde_json::from_value(record)
}

fn decode_array(array: &[JsonValue]) -> Option<JsonValue> {
    // From the array of values, turn all the numbers into bytes, and
    // then the bytes into a string, but return None if any value in the
    // array was not a valid byte.
    array
        .iter()
        .map(|item| {
            item.as_u64().and_then(|num| match num {
                num if num <= u8::max_value() as u64 => Some(num as u8),
                _ => None,
            })
        })
        .collect::<Option<Vec<u8>>>()
        .map(|array| String::from_utf8_lossy(&array).into())
}

fn remap_priority(priority: &mut JsonValue) {
    if let Some(num) = priority.as_str().and_then(|s| usize::from_str(s).ok()) {
        let text = match num {
            0 => "EMERG",
            1 => "ALERT",
            2 => "CRIT",
            3 => "ERR",
            4 => "WARNING",
            5 => "NOTICE",
            6 => "INFO",
            7 => "DEBUG",
            _ => "UNKNOWN",
        };
        *priority = JsonValue::String(text.into());
    }
}

/// Should the given unit name be filtered (excluded)?
fn filter_unit(
    unit: Option<&String>,
    includes: &HashSet<String>,
    excludes: &HashSet<String>,
) -> bool {
    match (unit, includes.is_empty(), excludes.is_empty()) {
        (None, empty, _) => !empty,
        (Some(_), true, true) => false,
        (Some(unit), false, true) => !includes.contains(unit),
        (Some(unit), true, false) => excludes.contains(unit),
        (Some(unit), false, false) => !includes.contains(unit) || excludes.contains(unit),
    }
}

struct Checkpointer {
    file: File,
    filename: PathBuf,
}

impl Checkpointer {
    async fn new(filename: PathBuf) -> Result<Self, io::Error> {
        let file = OpenOptions::new()
            .read(true)
            .write(true)
            .create(true)
            .open(&filename)
            .await?;
        Ok(Checkpointer { file, filename })
    }

    async fn set(&mut self, token: &str) -> Result<(), io::Error> {
        self.file.seek(SeekFrom::Start(0)).await?;
        self.file
            .write_all(format!("{}\n", token).as_bytes())
            .await?;
        Ok(())
    }

    async fn get(&mut self) -> Result<Option<String>, io::Error> {
        let mut buf = Vec::<u8>::new();
        self.file.seek(SeekFrom::Start(0)).await?;
        self.file.read_to_end(&mut buf).await?;
        match buf.len() {
            0 => Ok(None),
            _ => {
                let text = String::from_utf8_lossy(&buf);
                match text.find('\n') {
                    Some(nl) => Ok(Some(String::from(&text[..nl]))),
                    None => Ok(None), // Maybe return an error?
                }
            }
        }
    }
}

#[cfg(test)]
mod checkpointer_tests {
    use super::*;
    use tempfile::tempdir;
    use tokio::fs::read_to_string;

    #[test]
    fn generate_config() {
        crate::test_util::test_generate_config::<JournaldConfig>();
    }

    #[tokio::test]
    async fn journald_checkpointer_works() {
        let tempdir = tempdir().unwrap();
        let mut filename = tempdir.path().to_path_buf();
        filename.push(CHECKPOINT_FILENAME);
        let mut checkpointer = Checkpointer::new(filename.clone())
            .await
            .expect("Creating checkpointer failed!");

        assert!(checkpointer.get().await.unwrap().is_none());

        checkpointer
            .set("first test")
            .await
            .expect("Setting checkpoint failed");
        assert_eq!(checkpointer.get().await.unwrap().unwrap(), "first test");
        let contents = read_to_string(filename.clone())
            .await
            .unwrap_or_else(|_| panic!("Failed to read: {:?}", filename));
        assert!(contents.starts_with("first test\n"));

        checkpointer
            .set("second")
            .await
            .expect("Setting checkpoint failed");
        assert_eq!(checkpointer.get().await.unwrap().unwrap(), "second");
        let contents = read_to_string(filename.clone())
            .await
            .unwrap_or_else(|_| panic!("Failed to read: {:?}", filename));
        assert!(contents.starts_with("second\n"));
    }
}

#[cfg(test)]
mod tests {
    use super::*;
    use futures::compat::Future01CompatExt;
    use futures::Stream;
    use futures01::Stream as _;
    use std::pin::Pin;
    use std::{
        io::{BufRead, BufReader, Cursor},
        iter::FromIterator,
        task::{Context, Poll},
    };
    use tempfile::tempdir;
    use tokio::{
        io,
        time::{delay_for, timeout, Duration},
    };

    const FAKE_JOURNAL: &str = r#"{"_SYSTEMD_UNIT":"sysinit.target","MESSAGE":"System Initialization","__CURSOR":"1","_SOURCE_REALTIME_TIMESTAMP":"1578529839140001","PRIORITY":"6"}
{"_SYSTEMD_UNIT":"unit.service","MESSAGE":"unit message","__CURSOR":"2","_SOURCE_REALTIME_TIMESTAMP":"1578529839140002","PRIORITY":"7"}
{"_SYSTEMD_UNIT":"badunit.service","MESSAGE":[194,191,72,101,108,108,111,63],"__CURSOR":"2","_SOURCE_REALTIME_TIMESTAMP":"1578529839140003","PRIORITY":"5"}
{"_SYSTEMD_UNIT":"stdout","MESSAGE":"Missing timestamp","__CURSOR":"3","__REALTIME_TIMESTAMP":"1578529839140004","PRIORITY":"2"}
{"_SYSTEMD_UNIT":"stdout","MESSAGE":"Different timestamps","__CURSOR":"4","_SOURCE_REALTIME_TIMESTAMP":"1578529839140005","__REALTIME_TIMESTAMP":"1578529839140004","PRIORITY":"3"}
{"_SYSTEMD_UNIT":"syslog.service","MESSAGE":"Non-ASCII in other field","__CURSOR":"5","_SOURCE_REALTIME_TIMESTAMP":"1578529839140005","__REALTIME_TIMESTAMP":"1578529839140004","PRIORITY":"3","SYSLOG_RAW":[194,191,87,111,114,108,100,63]}
"#;

    struct FakeJournal {
        reader: BufReader<Cursor<&'static str>>,
    }

    impl FakeJournal {
        fn next(&mut self) -> Option<io::Result<Bytes>> {
            let mut line = String::new();
            match self.reader.read_line(&mut line) {
                Ok(0) => None,
                Ok(_) => {
                    line.pop();
                    Some(Ok(Bytes::from(line)))
                }
                Err(err) => Some(Err(err)),
            }
        }
    }

    impl Stream for FakeJournal {
        type Item = io::Result<Bytes>;

        fn poll_next(self: Pin<&mut Self>, _cx: &mut Context) -> Poll<Option<Self::Item>> {
            Poll::Ready(Pin::into_inner(self).next())
        }
    }

    impl FakeJournal {
        fn new(
            checkpoint: &Option<String>,
        ) -> crate::Result<(BoxStream<'static, io::Result<Bytes>>, StopJournalctlFn)> {
            let cursor = Cursor::new(FAKE_JOURNAL);
            let reader = BufReader::new(cursor);
            let mut journal = FakeJournal { reader };

            // The cursors are simply line numbers
            if let Some(cursor) = checkpoint {
                let cursor = cursor.parse::<usize>().expect("Invalid cursor");
                for _ in 0..cursor {
                    journal.next();
                }
            }

            Ok((Box::pin(journal), Box::new(|| ())))
        }
    }

    async fn run_journal(iunits: &[&str], xunits: &[&str], cursor: Option<&str>) -> Vec<Event> {
        let (tx, rx) = Pipeline::new_test();
        let (trigger, shutdown, _) = ShutdownSignal::new_wired();

        let tempdir = tempdir().unwrap();
        let mut checkpoint_path = tempdir.path().to_path_buf();
        checkpoint_path.push(CHECKPOINT_FILENAME);

        let mut checkpointer = Checkpointer::new(checkpoint_path.clone())
            .await
            .expect("Creating checkpointer failed!");

        if let Some(cursor) = cursor {
            checkpointer
                .set(cursor)
                .await
                .expect("Could not set checkpoint");
        }

        let include_units = HashSet::<String>::from_iter(iunits.iter().map(|&s| s.into()));
        let exclude_units = HashSet::<String>::from_iter(xunits.iter().map(|&s| s.into()));

        let source = JournaldSource {
            include_units,
            exclude_units,
            checkpoint_path,
            batch_size: DEFAULT_BATCH_SIZE,
            remap_priority: true,
            out: tx.sink_compat(),
        }
        .run_shutdown(shutdown, Box::new(FakeJournal::new));
        tokio::spawn(source);

        delay_for(Duration::from_millis(100)).await;
        drop(trigger);

        timeout(Duration::from_secs(1), rx.collect().compat())
            .await
            .expect("Unclosed channel")
            .unwrap()
    }

    #[tokio::test]
    async fn reads_journal() {
        let received = run_journal(&[], &[], None).await;
        assert_eq!(received.len(), 6);
        assert_eq!(
            message(&received[0]),
            Value::Bytes("System Initialization".into())
        );
        assert_eq!(
            received[0].as_log()[log_schema().source_type_key()],
            "journald".into()
        );
        assert_eq!(timestamp(&received[0]), value_ts(1578529839, 140001000));
        assert_eq!(priority(&received[0]), Value::Bytes("INFO".into()));
        assert_eq!(message(&received[1]), Value::Bytes("unit message".into()));
        assert_eq!(timestamp(&received[1]), value_ts(1578529839, 140002000));
        assert_eq!(priority(&received[1]), Value::Bytes("DEBUG".into()));
    }

    #[tokio::test]
    async fn includes_units() {
        let received = run_journal(&["unit.service"], &[], None).await;
        assert_eq!(received.len(), 1);
        assert_eq!(message(&received[0]), Value::Bytes("unit message".into()));
        assert_eq!(timestamp(&received[0]), value_ts(1578529839, 140002000));
    }

    #[tokio::test]
    async fn excludes_units() {
        let received = run_journal(&[], &["unit.service", "badunit.service"], None).await;
        assert_eq!(received.len(), 4);
        assert_eq!(
            message(&received[0]),
            Value::Bytes("System Initialization".into())
        );
        assert_eq!(
            message(&received[1]),
            Value::Bytes("Missing timestamp".into())
        );
        assert_eq!(
            message(&received[2]),
            Value::Bytes("Different timestamps".into())
        );
    }

    #[tokio::test]
    async fn handles_checkpoint() {
        let received = run_journal(&[], &[], Some("1")).await;
        assert_eq!(received.len(), 5);
        assert_eq!(message(&received[0]), Value::Bytes("unit message".into()));
        assert_eq!(timestamp(&received[0]), value_ts(1578529839, 140002000));
    }

    #[tokio::test]
    async fn parses_array_messages() {
        let received = run_journal(&["badunit.service"], &[], None).await;
        assert_eq!(received.len(), 1);
        assert_eq!(message(&received[0]), Value::Bytes("¿Hello?".into()));
    }

    #[tokio::test]
    async fn parses_array_fields() {
        let received = run_journal(&["syslog.service"], &[], None).await;
        assert_eq!(received.len(), 1);
        assert_eq!(
            received[0].as_log()["SYSLOG_RAW"],
            Value::Bytes("¿World?".into())
        );
    }

    #[tokio::test]
    async fn handles_missing_timestamp() {
        let received = run_journal(&["stdout"], &[], None).await;
        assert_eq!(received.len(), 2);
        assert_eq!(timestamp(&received[0]), value_ts(1578529839, 140004000));
        assert_eq!(timestamp(&received[1]), value_ts(1578529839, 140005000));
    }

    #[test]
    fn filter_unit_works_correctly() {
        let empty: HashSet<String> = vec![].into_iter().collect();
        let includes: HashSet<String> = vec!["one", "two"].into_iter().map(Into::into).collect();
        let excludes: HashSet<String> = vec!["foo", "bar"].into_iter().map(Into::into).collect();

        assert_eq!(filter_unit(None, &empty, &empty), false);
        assert_eq!(filter_unit(None, &includes, &empty), true);
        assert_eq!(filter_unit(None, &empty, &excludes), false);
        assert_eq!(filter_unit(None, &includes, &excludes), true);
        let one = String::from("one");
        assert_eq!(filter_unit(Some(&one), &empty, &empty), false);
        assert_eq!(filter_unit(Some(&one), &includes, &empty), false);
        assert_eq!(filter_unit(Some(&one), &empty, &excludes), false);
        assert_eq!(filter_unit(Some(&one), &includes, &excludes), false);
        let two = String::from("bar");
        assert_eq!(filter_unit(Some(&two), &empty, &empty), false);
        assert_eq!(filter_unit(Some(&two), &includes, &empty), true);
        assert_eq!(filter_unit(Some(&two), &empty, &excludes), true);
        assert_eq!(filter_unit(Some(&two), &includes, &excludes), true);
    }

    fn message(event: &Event) -> Value {
        event.as_log()[log_schema().message_key()].clone()
    }

    fn timestamp(event: &Event) -> Value {
        event.as_log()[log_schema().timestamp_key()].clone()
    }

    fn value_ts(secs: i64, usecs: u32) -> Value {
        Value::Timestamp(chrono::Utc.timestamp(secs, usecs))
    }

    fn priority(event: &Event) -> Value {
        event.as_log()["PRIORITY"].clone()
    }
}<|MERGE_RESOLUTION|>--- conflicted
+++ resolved
@@ -199,66 +199,6 @@
             }
         };
 
-<<<<<<< HEAD
-        let (journal, close) = J::new(self, cursor)?;
-        let journald_server = JournaldServer {
-            journal: Box::pin(journal),
-            include_units,
-            exclude_units,
-            channel: out,
-            shutdown: shutdown.clone(),
-            checkpointer,
-            batch_size,
-            remap_priority,
-        };
-
-        Ok(Box::new(
-            async move {
-                info!(message = "Starting journald server.",);
-                journald_server.run().await;
-                Ok(())
-            }
-            .instrument(info_span!("journald-server"))
-            .boxed()
-            .compat()
-            .select(Box::new(
-                shutdown.map(move |_| close()).unit_error().boxed().compat(),
-            ))
-            .map(|_| ())
-            .map_err(|_| ()),
-        ))
-    }
-}
-
-fn create_event(record: Record) -> Event {
-    let mut log = LogEvent::from_iter(
-        record.into_iter().map(|(k, v)| (LookupBuf::from(k), v))
-    );
-    // Convert some journald-specific field names into Vector standard ones.
-    if let Some(message) = log.remove(MESSAGE.as_lookup(), false) {
-        log.insert(log_schema().message_key().into_buf(), message);
-    }
-    if let Some(host) = log.remove(HOSTNAME.as_lookup(), false) {
-        log.insert(log_schema().host_key().into_buf(), host);
-    }
-    // Translate the timestamp, and so leave both old and new names.
-    if let Some(timestamp) = log
-        .get(SOURCE_TIMESTAMP.as_lookup())
-        .or_else(|| log.get(RECEIVED_TIMESTAMP.as_lookup()))
-    {
-        if let Value::Bytes(timestamp) = timestamp {
-            if let Ok(timestamp) = String::from_utf8_lossy(timestamp).parse::<u64>() {
-                let timestamp = chrono::Utc.timestamp(
-                    (timestamp / 1_000_000) as i64,
-                    (timestamp % 1_000_000) as u32 * 1_000,
-                );
-                log.insert(log_schema().timestamp_key().into_buf(), Value::Timestamp(timestamp));
-            }
-        }
-    }
-    // Add source type
-    log.insert(log_schema().source_type_key().into(), Bytes::from("journald"));
-=======
         let mut on_stop = None;
         let run = Box::pin(self.run(
             &mut checkpointer,
@@ -271,7 +211,6 @@
         if let Some(stop) = on_stop {
             stop();
         }
->>>>>>> fae73712
 
         Self::save_checkpoint(&mut checkpointer, &cursor).await;
 
@@ -445,18 +384,20 @@
 }
 
 fn create_event(record: Record) -> Event {
-    let mut log = LogEvent::from_iter(record);
+    let mut log = LogEvent::from_iter(
+        record.into_iter().map(|(k, v)| (LookupBuf::from(k), v))
+    );
     // Convert some journald-specific field names into Vector standard ones.
-    if let Some(message) = log.remove(MESSAGE) {
-        log.insert(log_schema().message_key(), message);
-    }
-    if let Some(host) = log.remove(HOSTNAME) {
-        log.insert(log_schema().host_key(), host);
+    if let Some(message) = log.remove(MESSAGE.as_lookup(), false) {
+        log.insert(log_schema().message_key().into_buf(), message);
+    }
+    if let Some(host) = log.remove(HOSTNAME.as_lookup(), false) {
+        log.insert(log_schema().host_key().into_buf(), host);
     }
     // Translate the timestamp, and so leave both old and new names.
     if let Some(timestamp) = log
-        .get(&*SOURCE_TIMESTAMP)
-        .or_else(|| log.get(RECEIVED_TIMESTAMP))
+        .get(SOURCE_TIMESTAMP.as_lookup())
+        .or_else(|| log.get(RECEIVED_TIMESTAMP.as_lookup()))
     {
         if let Value::Bytes(timestamp) = timestamp {
             if let Ok(timestamp) = String::from_utf8_lossy(timestamp).parse::<u64>() {
@@ -464,12 +405,12 @@
                     (timestamp / 1_000_000) as i64,
                     (timestamp % 1_000_000) as u32 * 1_000,
                 );
-                log.insert(log_schema().timestamp_key(), Value::Timestamp(timestamp));
+                log.insert(log_schema().timestamp_key().into_buf(), Value::Timestamp(timestamp));
             }
         }
     }
     // Add source type
-    log.try_insert(log_schema().source_type_key(), Bytes::from("journald"));
+    log.insert(log_schema().source_type_key().into(), Bytes::from("journald"));
 
     log.into()
 }
